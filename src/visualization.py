# -*- coding: utf-8 -*-
"""
This file is part of PyFrac.

Created by Haseeb Zia on Friday, July 06, 2018.
Copyright (c) ECOLE POLYTECHNIQUE FEDERALE DE LAUSANNE, Switzerland, Geo-Energy Laboratory, 2016-2019. All rights
reserved. See the LICENSE.TXT file for more details.
"""

import math
import matplotlib.pyplot as plt
from mpl_toolkits.axes_grid1 import make_axes_locatable
import matplotlib.path as mpath
import matplotlib.patches as mpatches
import mpl_toolkits.mplot3d.art3d as art3d
from matplotlib.text import TextPath
from matplotlib.transforms import Affine2D
import copy
from HF_analytical import Mp_vertex_solution
import numpy as np

# local imports
from postprocess_fracture import *
from properties import PlotProperties, LabelProperties
from labels import supported_variables, supported_projections, unidimensional_variables


def plot_fracture_list(fracture_list, variable='footprint', projection=None, elements=None, plot_prop=None, fig=None,
                       edge=4, contours_at=None, labels=None, mat_properties=None, backGround_param=None,
                       plot_non_zero=True):
    """
    This function plots the fracture evolution with time. The state of the fracture at different times is provided in
    the form of a list of Fracture objects.

    Args:
        fracture_list (list):               -- the list of Fracture objects giving the evolution of fracture with
                                                    time.
        variable (string):                  -- the variable to be plotted. See :py:data:`supported_variables` of the
                                                :py:mod:`labels` module for a list of supported variables.
        mat_properties (MaterialProperties):-- the material properties. It is mainly used to colormap the mesh.
        projection (string):                -- a string specifying the projection. See :py:data:`supported_projections`
                                                for the supported projections for each of the supported variable. If not
                                                provided, the default will be used.
        elements (ndarray):                 -- the elements to be plotted.
        backGround_param (string):          -- the parameter according to which the the mesh will be colormapped.
        plot_prop (PlotProperties):         -- the properties to be used for the plot.
        fig (Figure):                       -- the figure to superimpose on. New figure will be made if not provided.
        edge (int):                         -- the edge of the cell that will be plotted. This is for variables that
                                                are evaluated on the cell edges instead of cell center. It can have a
                                                value from 0 to 4 (0->left, 1->right, 2->bottom, 3->top, 4->average).
        contours_at (list):                 -- the values at which the contours are to be plotted.
        labels (LabelProperties):           -- the labels to be used for the plot.
        plot_non_zero (bool):               -- if true, only non-zero values will be plotted.

    Returns:
        (Figure):                           -- A Figure object that can be used superimpose further plots.

    """
    print("Plotting " + variable + '...')

    if not isinstance(fracture_list, list):
        raise ValueError("The provided fracture_list is not list type object!")

    if len(fracture_list) == 0:
        raise ValueError("Provided fracture list is empty!")

    if variable not in supported_variables:
        raise ValueError(err_msg_variable)

    if projection is None:
        projection = supported_projections[variable][0]
    elif projection not in supported_projections[variable]:
        raise ValueError("The given projection is not supported for \'" + variable +
                         '\'. Select one of the following\n' + repr(supported_projections[variable]))

    if plot_prop is None:
        plot_prop = PlotProperties()

    if labels is None:
        labels = LabelProperties(variable, 'whole mesh', projection)

    max_Lx = 0.
    for i in fracture_list:
        if i.mesh.Lx > max_Lx:
            largest_mesh = i.mesh
            max_Lx = i.mesh.Lx

    if variable == 'mesh':
        if backGround_param is not None and mat_properties is None:
            raise ValueError("Material properties are required to color code background")
        if projection == '2D':
            fig = largest_mesh.plot(fig=fig,
                                    material_prop=mat_properties,
                                    backGround_param=backGround_param,
                                    plot_prop=plot_prop)

        else:
            fig = largest_mesh.plot_3D(fig=fig,
                                 material_prop=mat_properties,
                                 backGround_param=backGround_param,
                                 plot_prop=plot_prop)

    elif variable == 'footprint':
<<<<<<< HEAD
        if projection == '2D':
=======
        if projection is '2D':
>>>>>>> afcdae96
            for i in fracture_list:
                fig = i.plot_front(fig=fig, plot_prop=plot_prop)
        else:
            for i in fracture_list:
                fig = i.plot_front_3D(fig=fig, plot_prop=plot_prop)

    elif variable in ['source elements', 'se']:
        for fr in fracture_list:
            fig = plot_injection_source(fr, fig=fig, plot_prop=plot_prop)

    else:
        # AM: adapted to plot ki in tip cells and tip asymptotic regimes (need to be rethink where to put it)
        if variable == 'chi':
            vel_list, time_list = get_fracture_variable(fracture_list,
                                                            'v',
                                                            edge=edge,
                                                            return_time=True)
            var_val_list = []
            for i in vel_list:
                actual_ki = 2 * mat_properties.Cprime * mat_properties.Eprime / \
                            (np.sqrt(np.asarray(i)) * mat_properties.Kprime)
                var_val_list.append(actual_ki.tolist())
        elif variable == 'tip_tri':
            width_list, time_list = get_fracture_variable(fracture_list,
                                                        'w',
                                                        edge=edge,
                                                        return_time=True)
            vel_list, time_list = get_fracture_variable(fracture_list,
                                                        'v',
                                                        edge=edge,
                                                        return_time=True)
            tip_tri = []
            for i in range(len(width_list)):
                width = np.full((fracture_list[i].mesh.NumberOfElts,), np.nan)
                width[fracture_list[i].EltRibbon] = width_list[i][fracture_list[i].EltRibbon]
                if fracture_list[i].sgndDist_last is not None:
                    nk = np.asarray(width) - mat_properties.Kprime / mat_properties.Eprime * fracture_list[i].sgndDist_last ** (1/2) #/ \
                        #(width - mat_properties.Kprime / mat_properties.Eprime * fracture_list[i].sgndDist ** (1/2))
                    # nmt = mat_properties.Kprime / mat_properties.Eprime * fracture_list[i].sgndDist ** (1/2)
                    # nm =
                    # Nk =
                    # Nm =
                    # Nmt =
                tip_tri.append(width)

            var_val_list = tip_tri
        else:
            var_val_list, time_list = get_fracture_variable(fracture_list,
                                                            variable,
                                                            edge=edge,
                                                            return_time=True)

        var_val_copy = np.copy(var_val_list)
        for i in range(len(var_val_copy)):
            var_val_copy[i] /= labels.unitConversion

        if projection != '2D_vectorfield':
            var_value_tmp = np.copy(var_val_copy)
            if plot_non_zero:
                var_value_tmp = var_value_tmp[var_value_tmp != 0]
            vmin, vmax = np.inf, -np.inf
            for i in var_value_tmp:
                if plot_non_zero:
                    i = i[i != 0]
                i = np.delete(i, np.where(np.isinf(i))[0])
                i = np.delete(i, np.where(np.isnan(i))[0])
                if not (not isinstance(i, float) and len(i) == 0):
                    if variable in ('p', 'pressure'):
                        non_zero = np.where(abs(i) > 0)[0]
                        i_min, i_max = -0.2 * np.median(i[non_zero]), 1.5 * np.median(i[non_zero])
                    else:
                        i_min, i_max = np.min(i), np.max(i)
                    vmin, vmax = min(vmin, i_min), max(vmax, i_max)


    if variable in unidimensional_variables:
        fig = plot_variable_vs_time(time_list,
                                    var_val_list,
                                    fig=fig,
                                    plot_prop=plot_prop,
                                    label=labels.legend)

<<<<<<< HEAD
    elif variable not in ['mesh', 'footprint']:
        if projection != '2D_vectorfield':
            if plot_non_zero:
                for indx, value in enumerate(var_val_copy):
                    remove_zeros(value, fracture_list[indx].mesh)#i[np.where(abs(i) < 1e-16)[0]] = np.nan
=======
    elif variable in bidimensional_variables:
>>>>>>> afcdae96

        if variable == 'surface':
            plot_prop.colorMap = 'cool'
            for i in range(len(var_val_list)):
                fig = plot_fracture_surface(var_val_copy[i],
                                            fracture_list[i].mesh,
                                            fig=fig,
                                            plot_prop=plot_prop,
                                            plot_colorbar=False,
                                            elements=elements,
                                            vmin=vmin,
                                            vmax=vmax)

        elif projection == '2D_clrmap':
            for i in range(len(var_val_list)):
                fig = plot_fracture_variable_as_image(var_val_copy[i],
                                                          fracture_list[i].mesh,
                                                          fig=fig,
                                                          plot_prop=plot_prop,
                                                          elements=elements,
                                                          plt_colorbar=False,
                                                          vmin=vmin,
                                                          vmax=vmax)
        elif projection == '2D_contours':
            for i in range(len(var_val_list)):
                labels.legend = 't= ' + to_precision(time_list[i], plot_prop.dispPrecision)
                plot_prop.lineColor = plot_prop.colorsList[i % len(plot_prop.colorsList)]
                fig = plot_fracture_variable_as_contours(var_val_copy[i],
                                                         fracture_list[i].mesh,
                                                         fig=fig,
                                                         plot_prop=plot_prop,
                                                         contours_at=contours_at,
                                                         plt_colorbar=False,
                                                         vmin=vmin,
                                                         vmax=vmax)
        elif projection == '3D':
            for i in range(len(var_val_list)):
                fig = plot_fracture_variable_as_surface(var_val_copy[i],
                                                        fracture_list[i].mesh,
                                                        fig=fig,
                                                        plot_prop=plot_prop,
                                                        plot_colorbar=False,
                                                        elements=elements,
                                                        vmin=vmin,
                                                        vmax=vmax)
        elif projection == '2D_vectorfield':
            # fracture_list[i].EltCrack => ribbon+tip+other in crack
            # fracture_list[i].EltChannel => ribbon+other in crack

            # multiple options:
            # elements_where_to_plot = fracture_list[i].EltCrack
            elements_where_to_plot = fracture_list[i].EltChannel
            # elements_where_to_plot = np.setdiff1d(fracture_list[i].EltChannel,fracture_list[i].EltRibbon)
            # elements_where_to_plot = np.setdiff1d(elements_where_to_plot, np.unique(np.ndarray.flatten(fracture_list[i].mesh.NeiElements[fracture_list[i].EltRibbon])))
            fig = plot_fracture_variable_as_vector(var_val_copy[i],
                                                      fracture_list[i].mesh,
                                                      elements_where_to_plot,
                                                      fig=fig)

    ax = fig.get_axes()[0]
    ax.set_xlabel(labels.xLabel)
    ax.set_ylabel(labels.yLabel)
    ax.set_title(labels.figLabel)
<<<<<<< HEAD
    if projection == '3D' and variable not in ('mesh', 'footprint'):
=======
    if projection is '3D' and variable not in ['mesh', 'footprint', 'se', 'source elements']:
>>>>>>> afcdae96
        ax.set_zlabel(labels.zLabel)
        sm = plt.cm.ScalarMappable(cmap=plot_prop.colorMap,
                                   norm=plt.Normalize(vmin=vmin,
                                                      vmax=vmax))
        sm._A = []
        cb = plt.colorbar(sm, alpha=plot_prop.alpha)
        cb.set_label(labels.colorbarLabel)
    elif projection in ('2D_clrmap', '2D_contours'):
        im = ax.images
        divider = make_axes_locatable(ax)
        cax = divider.append_axes('right', size='5%', pad=0.05)
        cb = fig.colorbar(im[-1], cax=cax, orientation='vertical')
        cb.set_label(labels.colorbarLabel)

    return fig

#-----------------------------------------------------------------------------------------------------------------------


def plot_fracture_list_slice(fracture_list, variable='width', point1=None, point2=None, projection='2D', plot_prop=None,
                             fig=None, edge=4, labels=None, plot_cell_center=False, orientation='horizontal',
                             extreme_points=None):
    """
    This function plots the fracture evolution on a given slice of the domain. Two points are to be given that will be
    joined to form the slice. The values on the slice are either interpolated from the values available on the cell
    centers. Exact values on the cell centers can also be plotted.

    Args:
        fracture_list (list):               -- the list of Fracture objects giving the evolution of fracture with
                                                time.
        variable (string):                  -- the variable to be plotted. See :py:data:`supported_variables` of the
                                                :py:mod:`labels` module for a list of supported variables.
        point1 (list or ndarray):           -- the left point from which the slice should pass [x, y].
        point2 (list or ndarray):           -- the right point from which the slice should pass [x, y].
        projection (string):                -- a string specifying the projection. It can either '3D' or '2D'.
        plot_prop (PlotProperties):         -- the properties to be used for the plot.
        fig (Figure):                       -- the figure to superimpose on. New figure will be made if not provided.
        edge (int):                         -- the edge of the cell that will be plotted. This is for variables that
                                                are evaluated on the cell edges instead of cell center. It can have a
                                                value from 0 to 4 (0->left, 1->right, 2->bottom, 3->top, 4->average).
        labels (LabelProperties):           -- the labels to be used for the plot.
        plot_cell_center (bool):            -- if True, the discrete values at the cell centers will be plotted. In this
                                                case, the slice passing through the center of the cell containing
                                                point1 will be taken. The slice will be made according to the given
                                                orientation (see orientation). If False, the values will be interpolated
                                                on the line joining the given two points.
        orientation (string):               -- the orientation according to which the slice is made in the case the
                                               plotted values are not interpolated and are taken at the cell centers.
                                               Any of the four ('vertical', 'horizontal', 'ascending' and 'descending')
                                               orientation can be used.
        extreme_points (ndarray)            -- An empty array of shape (2, 2). It will be used to return the extreme
                                               points of the plotted slice. These points can be used to plot analytical
                                               solution.

    Returns:
        (Figure):                           -- A Figure object that can be used superimpose further plots.

    """
    if variable not in supported_variables:
        raise ValueError(err_msg_variable)

    if variable in unidimensional_variables:
        raise ValueError("The given variable does not vary spatially.")

    if plot_prop is  None:
        plot_prop = PlotProperties()
        if plot_cell_center:
            plot_prop.lineStyle = '.'

    if labels is None:
        labels = LabelProperties(variable, 'slice', projection)

    mesh_list = get_fracture_variable(fracture_list,
                                                'mesh',
                                                edge=edge,
                                                return_time=False)
    var_val_list, time_list = get_fracture_variable(fracture_list,
                                                        variable,
                                                       edge=edge,
                                                    return_time=True)

    var_val_copy = np.copy(var_val_list)
    for i in range(len(var_val_copy)):
        var_val_copy[i] /= labels.unitConversion

    # find maximum and minimum to set the viewing limits on axis
    var_value_tmp = np.copy(var_val_copy)
    vmin, vmax = np.inf, -np.inf
    for i in var_value_tmp:
        i = np.delete(i, np.where(np.isinf(i))[0])
        i = np.delete(i, np.where(np.isnan(i))[0])
        if not (not isinstance(i, float) and len(i) == 0):
            if variable in ('p', 'pressure'):
                non_zero = np.where(abs(i) > 0)[0]
                i_min, i_max = -0.2 * np.median(i[non_zero]), 1.5 * np.median(i[non_zero])
            else:
                if len(i) >0:
                    i_min, i_max = np.min(i), np.max(i)
                else:
                    i_min, i_max = np.inf, -np.inf
            vmin, vmax = min(vmin, i_min), max(vmax, i_max)

    label = labels.legend
    for i in range(len(var_val_list)):
        labels.legend = label + ' t= ' + to_precision(time_list[i],
                                                      plot_prop.dispPrecision)
        plot_prop.lineColor = plot_prop.colorsList[i % len(plot_prop.colorsList)]
        if '2D' in projection:
            if plot_cell_center:
                fig = plot_fracture_slice_cell_center(var_val_copy[i],
                                                                  mesh_list[i],
                                                                  point=point1,
                                                                  orientation=orientation,
                                                                  fig=fig,
                                                                  plot_prop=plot_prop,
                                                                  vmin=vmin,
                                                                  vmax=vmax,
                                                                  plot_colorbar=False,
                                                                  labels=labels,
                                                                  extreme_points=extreme_points)
            else:
                fig = plot_fracture_slice_interpolated(var_val_copy[i],
                                                                mesh_list[i],
                                                                point1=point1,
                                                                point2=point2,
                                                                fig=fig,
                                                                plot_prop=plot_prop,
                                                                vmin=vmin,
                                                                vmax=vmax,
                                                                plot_colorbar=False,
                                                                labels=labels)
            ax_tv = fig.get_axes()[0]
            ax_tv.set_xlabel('meter')
            ax_tv.set_ylabel('meter')
            ax_tv.set_title('Top View')

            # making colorbar
            im = ax_tv.images
            divider = make_axes_locatable(ax_tv)
            cax = divider.append_axes('right', size='5%', pad=0.05)
            cb = fig.colorbar(im[-1], cax=cax, orientation='vertical')
            cb.set_label(labels.colorbarLabel)

            ax_slice = fig.get_axes()[1]
            ax_slice.set_ylabel(labels.colorbarLabel)
            ax_slice.set_xlabel('(x,y) ' + labels.xLabel)

        elif projection == '3D':
            fig = plot_slice_3D(var_val_copy[i],
                                mesh_list[i],
                                point1=point1,
                                point2=point2,
                                fig=fig,
                                plot_prop=plot_prop,
                                vmin=vmin,
                                vmax=vmax,
                                label=labels.legend)
            ax_slice = fig.get_axes()[0]
            ax_slice.set_xlabel('meter')
            ax_slice.set_ylabel('meter')
            ax_slice.set_zlabel(labels.zLabel)
            ax_slice.title(labels.figLabel)
        else:
            raise ValueError("Given Projection is not correct!")

    if plot_prop.plotLegend:
        ax_slice.legend()

    return fig

#-----------------------------------------------------------------------------------------------------------------------


def plot_fracture_list_at_point(fracture_list, variable='width', point=None, plot_prop=None, fig=None,
                             edge=4, labels=None):
    """
    This function plots the fracture evolution on a given point.

    Args:
        fracture_list (list):               -- the list of Fracture objects giving the evolution of fracture with
                                                time.
        variable (string):                  -- the variable to be plotted. See :py:data:`supported_variables` of the
                                                :py:mod:`labels` module for a list of supported variables.
        point (list or ndarray):            -- the point at which the given variable is plotted against time [x, y].
        plot_prop (PlotProperties):         -- the properties to be used for the plot.
        fig (Figure):                       -- the figure to superimpose on. New figure will be made if not provided.
        edge (int):                         -- the edge of the cell that will be plotted. This is for variables that
                                                are evaluated on the cell edges instead of cell center. It can have a
                                                value from 0 to 4 (0->left, 1->right, 2->bottome, 3->top, 4->average).
        labels (LabelProperties):           -- the labels to be used for the plot.

    Returns:
        (Figure):                           -- A Figure object that can be used superimpose further plots.

    """
    if variable not in supported_variables:
        raise ValueError(err_msg_variable)

    if variable in unidimensional_variables:
        raise ValueError("The given variable does not vary spatially.")

    if plot_prop is None:
        plot_prop = PlotProperties()

    if labels is None:
        labels = LabelProperties(variable, 'point', '2D')

    if point is None:
        point = [0., 0.]

    point_values, time_list = get_fracture_variable_at_point(fracture_list,
                                                            variable,
                                                            point=point,
                                                            edge=edge)

    point_values = np.asarray(point_values) / labels.unitConversion

    fig = plot_variable_vs_time(time_list,
                                point_values,
                                fig=fig,
                                plot_prop=plot_prop,
                                label=labels.legend)

    ax = fig.get_axes()[0]
    ax.set_xlabel('time ($s$)')
    ax.set_ylabel(labels.colorbarLabel)
    ax.set_title(labels.figLabel)
    if plot_prop.plotLegend:
        ax.legend()

    plot_prop_fp = PlotProperties(line_color='k')
    labels_fp = LabelProperties('footprint', 'whole mesh', '2D')
    labels_fp.figLabel = ''
    fig_image = plot_fracture_list([fracture_list[-1]],
                                   variable='footprint',
                                   projection='2D',
                                   plot_prop=plot_prop_fp,
                                   labels=labels_fp)

    labels_2D = LabelProperties(variable, 'whole mesh', '2D_clrmap')
    labels_2D.figLabel = 'Sampling Point'
    fig_image = plot_fracture_list([fracture_list[-1]],
                       variable=variable,
                       projection='2D_clrmap',
                       fig=fig_image,
                       plot_prop=plot_prop,
                       edge=edge,
                       labels=labels_2D)

    ax_image = fig_image.get_axes()[0]
    ax_image.plot([point[0]], [point[1]], 'ko')

    return fig

#-----------------------------------------------------------------------------------------------------------------------

def plot_fracture_variable_as_vector(var_value, mesh, Elements_to_plot, fig=None):
    """
    This function plots a given 2D vector field.

    Args:
        var_value:                      -- an array with each column having the following information:
                                            [fx left edge, fy left edge, fx right edge, fy right edge, fx bottom edge,
                                             fy bottom edge, fx top edge, fy top edge]
                                            note that "fx left edge" is the component along the x direction of the
                                            vector at the left edge of the cell. The name of the cell is coincident with
                                            the column position.
        mesh (CartesianMesh):           -- a CartesianMesh object giving the descritization of the domain.
        Elements_to_plot:               -- list of cell names on whose edges plot the vectors.
        fig (Figure):                   -- the figure to superimpose on. New figure will be made if not provided.

    Returns:
        (Figure):                       -- A Figure object that can be used superimpose further plots.

    """

    if fig is None:
        fig = plt.figure()
        ax = fig.add_subplot(111)
    else:
        ax = fig.get_axes()[0]

    U = np.vstack((var_value[0,Elements_to_plot], var_value[2,Elements_to_plot]))
    U = np.vstack((U, var_value[4,Elements_to_plot]))
    U = np.vstack((U, var_value[6,Elements_to_plot]))
    U = np.ndarray.flatten(U)

    V = np.vstack((var_value[1,Elements_to_plot], var_value[3,Elements_to_plot]))
    V = np.vstack((V, var_value[5,Elements_to_plot]))
    V = np.vstack((V, var_value[7,Elements_to_plot]))
    V = np.ndarray.flatten(V)

    X = np.vstack((mesh.CenterCoor[Elements_to_plot,0]-mesh.hx*0.5, mesh.CenterCoor[Elements_to_plot,0]+mesh.hx*0.5))
    X = np.vstack((X, mesh.CenterCoor[Elements_to_plot,0]))
    X = np.vstack((X, mesh.CenterCoor[Elements_to_plot,0]))
    X = np.ndarray.flatten(X)

    Y = np.vstack((mesh.CenterCoor[Elements_to_plot,1], mesh.CenterCoor[Elements_to_plot,1]))
    Y = np.vstack((Y, mesh.CenterCoor[Elements_to_plot,1]-mesh.hy*0.5))
    Y = np.vstack((Y, mesh.CenterCoor[Elements_to_plot,1]+mesh.hy*0.5))
    Y = np.ndarray.flatten(Y)

    M = np.hypot(U, V)

    ax.quiver(X,Y,U,V,M,pivot='mid')

    return fig

#-----------------------------------------------------------------------------------------------------------------------

def plot_variable_vs_time(time_list, value_list, fig=None, plot_prop=None, label=None):
    """
    This function plots a given list of values against time.

    Args:
        time_list (list or array):      -- the list of times.
        value_list (list or array):     -- the list of values.
        fig (Figure):                   -- the figure to superimpose on. New figure will be made if not provided.
        plot_prop (PlotProperties):     -- the properties to be used for the plot.
        label (string):                 -- the label given to the plot line.

    Returns:
        (Figure):                       -- A Figure object that can be used superimpose further plots.

    """

    if fig is None:
        fig = plt.figure()
        ax = fig.add_subplot(111)
    else:
        ax = fig.get_axes()[0]

    if plot_prop is None:
        plot_prop = PlotProperties()

    if plot_prop.plotLegend and label is not None:
        label_copy = label
    else:
        label_copy = None

    if plot_prop.graphScaling == 'linear':
        ax.plot(time_list,
                value_list,
                plot_prop.lineStyle,
                color=plot_prop.lineColor,
                label=label_copy)

    elif plot_prop.graphScaling == 'loglog':
        ax.loglog(time_list,
                  value_list,
                  plot_prop.lineStyle,
                  color=plot_prop.lineColor,
                  label=label_copy)

    elif plot_prop.graphScaling == 'semilogx':
        ax.semilogx(time_list,
                    value_list,
                    plot_prop.lineStyle,
                    color=plot_prop.lineColor,
                    label=label_copy)

    elif plot_prop.graphScaling == 'semilogy':
        ax.semilogy(time_list,
                    value_list,
                    plot_prop.lineStyle,
                    color=plot_prop.lineColor,
                    label=label_copy)
    else:
        raise ValueError("Graph scaling type not supported")

    return fig

#-----------------------------------------------------------------------------------------------------------------------


def plot_fracture_variable_as_image(var_value, mesh, fig=None, plot_prop=None, elements=None, vmin=None,
                                    vmax=None, plt_colorbar=True):
    """
    This function plots the 2D fracture variable in the form of a colormap.

    Args:
        var_value (ndarray):                -- a ndarray of the length of the number of cells in the mesh.
        mesh (CartesianMesh):               -- a CartesianMesh object giving the descritization of the domain.
        fig (Figure):                       -- the figure to superimpose on. New figure will be made if not provided.
        plot_prop (PlotProperties):         -- the properties to be used for the plot.
        elements (ndarray):                 -- the elements to be plotted.
        vmin (float):                       -- the minimum value to be used to colormap and make the colorbar.
        vmax (float):                       -- the maximum value to be used to colormap and make the colorbar.
        plt_colorbar (bool):                -- if True, colorbar will be plotted.
    Returns:
        (Figure):                           -- A Figure object that can be used superimpose further plots.

    """

    if elements is not None:
        if len(var_value) == len(elements):
            var_value_fullMesh = np.full((mesh.NumberOfElts, ), np.nan)
            var_value_fullMesh[elements] = var_value
            var_value = var_value_fullMesh
        else:
            raise ValueError("The var_value and elements arguments should have same lengths.")

    if fig is None:
        fig = plt.figure()
        ax = fig.add_subplot(111)
    else:
        ax = fig.get_axes()[0]

    x = mesh.CenterCoor[:, 0].reshape((mesh.ny, mesh.nx))
    y = mesh.CenterCoor[:, 1].reshape((mesh.ny, mesh.nx))

    var_value_2D = var_value.reshape((mesh.ny, mesh.nx))

    dx = (x[0, 1] - x[0, 0]) / 2.
    dy = (y[1, 0] - y[0, 0]) / 2.
    extent = [x[0, 0] - dx, x[-1, -1] + dx, y[0, 0] - dy, y[-1, -1] + dy]

    if plot_prop is None:
        plot_prop = PlotProperties()

    if vmin is None and vmax is None:
        var_value = np.delete(var_value, np.where(np.isinf(var_value))[0])
        var_value = np.delete(var_value, np.where(np.isnan(var_value))[0])
        vmin, vmax = np.min(var_value), np.max(var_value)

    cax = ax.imshow(var_value_2D,
              cmap=plot_prop.colorMap,
              interpolation=plot_prop.interpolation,
              extent=extent,
              alpha=0.8,
              vmin=vmin,
              vmax=vmax,
              origin='lower')

    if plt_colorbar:
        fig.colorbar(cax)

    return fig

#-----------------------------------------------------------------------------------------------------------------------


def plot_fracture_variable_as_surface(var_value, mesh, fig=None, plot_prop=None, plot_colorbar=True, elements=None,
                                      vmin=None, vmax=None):
    """
    This function plots the 2D fracture variable in the form of a surface.

    Args:
        var_value (ndarray):                -- a ndarray of the length of the number of cells in the mesh.
        mesh (CartesianMesh):               -- a CartesianMesh object giving the descritization of the domain.
        fig (Figure):                       -- the figure to superimpose on. New figure will be made if not provided.
        plot_prop (PlotProperties):         -- the properties to be used for the plot.
        elements (ndarray):                 -- the elements to be plotted.
        vmin (float):                       -- the minimum value to be used to colormap and make the colorbar.
        vmax (float):                       -- the maximum value to be used to colormap and make the colorbar.
        plot_colorbar (bool):               -- if True, colorbar will be plotted.
    Returns:
        (Figure):                           -- A Figure object that can be used superimpose further plots.

    """

    if fig is None:
        fig = plt.figure()
        ax = fig.gca(projection='3d')
        scale = 1.1
        zoom_factory(ax, base_scale=scale)
    else:
        ax = fig.get_axes()[0]

    if plot_prop is None:
        plot_prop = PlotProperties()

    if elements is None:
        elements = np.arange(0, mesh.NumberOfElts)

    if vmin is None and vmax is None:
        var_value = np.delete(var_value, np.where(np.isinf(var_value))[0])
        var_value = np.delete(var_value, np.where(np.isnan(var_value))[0])
        vmin, vmax = np.min(var_value), np.max(var_value)

    ax.plot_trisurf(mesh.CenterCoor[elements, 0],
                          mesh.CenterCoor[elements, 1],
                          var_value[elements],
                          cmap=plot_prop.colorMap,
                          linewidth=plot_prop.lineWidth,
                          alpha=plot_prop.alpha,
                          vmin=vmin,
                          vmax=vmax)

    if plot_colorbar:
        sm = plt.cm.ScalarMappable(cmap=plot_prop.colorMap,
                                   norm=plt.Normalize(vmin=vmin, vmax=vmax))
        sm._A = []
        plt.colorbar(sm, alpha=plot_prop.alpha)

    ax.set_zlim(vmin, vmax)

    return fig

#-----------------------------------------------------------------------------------------------------------------------

def plot_fracture_surface(width, mesh, fig=None, plot_prop=None, plot_colorbar=True, elements=None,
                                      vmin=None, vmax=None):
    """
    This function plots the 2D fracture variable in the form of a surface.

    Args:
        width (ndarray):                    -- the fracture width.
        mesh (CartesianMesh):               -- a CartesianMesh object giving the descritization of the domain.
        fig (Figure):                       -- the figure to superimpose on. New figure will be made if not provided.
        plot_prop (PlotProperties):         -- the properties to be used for the plot.
        elements (ndarray):                 -- the elements to be plotted.
        vmin (float):                       -- the minimum value to be used to colormap and make the colorbar.
        vmax (float):                       -- the maximum value to be used to colormap and make the colorbar.
        plt_colorbar (bool):                -- if True, colorbar will be plotted.
    Returns:
        (Figure):                           -- A Figure object that can be used superimpose further plots.

    """

    if fig is None:
        fig = plt.figure()
        ax = fig.gca(projection='3d')
        scale = 1.1
        zoom_factory(ax, base_scale=scale)
    else:
        ax = fig.get_axes()[0]

    if plot_prop is None:
        plot_prop = PlotProperties()

    if elements is None:
        elements = np.arange(0, mesh.NumberOfElts)

    if vmin is None and vmax is None:
        width = np.delete(width, np.where(np.isinf(width))[0])
        width = np.delete(width, np.where(np.isnan(width))[0])
        vmin, vmax = np.min(width), np.max(width)

    ax.plot_trisurf(mesh.CenterCoor[elements, 0],
                  mesh.CenterCoor[elements, 1],
                  width[elements] / 2,
                  cmap=plot_prop.colorMap,
                  linewidth=plot_prop.lineWidth,
                  alpha=plot_prop.alpha,
                  vmin=vmin,
                  vmax=vmax)

    ax.plot_trisurf(mesh.CenterCoor[elements, 0],
                    mesh.CenterCoor[elements, 1],
                    -width[elements] / 2,
                    cmap=plot_prop.colorMap,
                    linewidth=plot_prop.lineWidth,
                    alpha=plot_prop.alpha,
                    vmin=vmin,
                    vmax=vmax)

    if plot_colorbar:
        sm = plt.cm.ScalarMappable(cmap=plot_prop.colorMap,
                                   norm=plt.Normalize(vmin=vmin, vmax=vmax))
        sm._A = []
        plt.colorbar(sm, alpha=plot_prop.alpha)

    ax.set_zlim(vmin, vmax)

    return fig

#-----------------------------------------------------------------------------------------------------------------------


def plot_fracture_variable_as_contours(var_value, mesh, fig=None, plot_prop=None, plt_backGround=True,
                                       plt_colorbar=True, contours_at=None, vmin=None, vmax=None):
    """
    This function plots the contours of the 2D fracture variable.

    Args:
        var_value (ndarray):                -- a ndarray of the length of the number of cells in the mesh.
        mesh (CartesianMesh):               -- a CartesianMesh object giving the descritization of the domain.
        fig (Figure):                       -- the figure to superimpose on. New figure will be made if not provided.
        plot_prop (PlotProperties):         -- the properties to be used for the plot.
        plt_backGround(bool):               -- if True, the colormap of the variable will also be plotted.
        plt_colorbar (bool):                -- if True, colorbar will be plotted.
        contours_at (list or ndarray):      -- the values at which the countours are to be plotted.
        vmin (float):                       -- the minimum value to be used to colormap and make the colorbar.
        vmax (float):                       -- the maximum value to be used to colormap and make the colorbar.

    Returns:
        (Figure):                           -- A Figure object that can be used superimpose further plots.

    """

    if fig is None:
        fig = plt.figure()
        ax = fig.add_subplot(111)
    else:
        ax = fig.get_axes()[0]

    if plot_prop is None:
        plot_prop = PlotProperties()

    x = mesh.CenterCoor[:, 0].reshape((mesh.ny, mesh.nx))
    y = mesh.CenterCoor[:, 1].reshape((mesh.ny, mesh.nx))

    var_value_2D = var_value.reshape((mesh.ny, mesh.nx))

    dx = (x[0,1] - x[0,0]) / 2.
    dy = (y[1,0] - y[0,0]) / 2.
    extent = [x[0,0] - dx, x[-1, -1] + dx, y[0,0] - dy, y[-1, -1] + dy]

    if vmin is None and vmax is None:
        var_value = np.delete(var_value, np.where(np.isinf(var_value))[0])
        var_value = np.delete(var_value, np.where(np.isnan(var_value))[0])
        vmin, vmax = np.min(var_value), np.max(var_value)

    if plt_backGround:
        cax = ax.imshow(var_value_2D,
                  cmap=plot_prop.colorMap,
                  interpolation=plot_prop.interpolation,
                  extent=extent,
                  vmin=vmin,
                  vmax=vmax,
                  origin='lower')

        if plt_colorbar:
            cbar = fig.colorbar(cax)

    if contours_at is None:
        contours_at = vmin + (vmax-vmin) * np.asarray([0.01, 0.3, 0.5, 0.7, 0.9])

    CS = ax.contour(x,
                    y,
                    var_value_2D,
                    contours_at,
                    colors=plot_prop.lineColor,
                    label='fsd'
                    )

    plt.clabel(CS)

    return fig

#-----------------------------------------------------------------------------------------------------------------------


def plot_fracture_slice_interpolated(var_value, mesh, point1=None, point2=None, fig=None, plot_prop=None, vmin=None,
                                     vmax=None, plot_colorbar=True, labels=None, plt_2D_image=True):
    """
    This function plots the fracture on a given slice of the domain. Two points are to be given that will be
    joined to form the slice. The values on the slice are interpolated from the values available on the cell
    centers.

    Args:
        var_value (ndarray):                -- a ndarray with the length of the number of cells in the mesh.
        mesh (CartesianMesh):               -- a CartesianMesh object giving the descritization of the domain.
        point1 (list or ndarray):           -- the left point from which the slice should pass [x, y].
        point2 (list or ndarray):           -- the right point from which the slice should pass [x, y].
        fig (Figure):                       -- the figure to superimpose on. New figure will be made if not provided.
        plot_prop (PlotProperties):         -- the properties to be used for the plot.
        vmin (float):                       -- the minimum value to be used to colormap and make the colorbar.
        vmax (float):                       -- the maximum value to be used to colormap and make the colorbar.
        plot_colorbar (bool):               -- if True, colorbar will be plotted.
        labels (LabelProperties):           -- the labels to be used for the plot.
        plt_2D_image (bool):                -- if True, a subplot showing the colormap and the slice will also be
                                                plotted.

    Returns:
        (Figure):                           -- A Figure object that can be used superimpose further plots.

    """

    print("Plotting slice...")
    if plt_2D_image:
        if fig is None:
            fig = plt.figure()
            ax_2D = fig.add_subplot(211)
            ax_slice = fig.add_subplot(212)
        else:
            ax_2D = fig.get_axes()[0]
            ax_slice = fig.get_axes()[1]
    else:
        if fig is None:
            fig = plt.figure()
            ax_slice = fig.add_subplot(111)
        else:
            if len(fig.get_axes()) > 1:
                ax_slice = fig.get_axes()[1]
            else:
                ax_slice = fig.get_axes()[0]

    if plot_prop is None:
        plot_prop = PlotProperties()


    if plt_2D_image:
        x = mesh.CenterCoor[:, 0].reshape((mesh.ny, mesh.nx))
        y = mesh.CenterCoor[:, 1].reshape((mesh.ny, mesh.nx))

        var_value_2D = var_value.reshape((mesh.ny, mesh.nx))

        dx = (x[0,1] - x[0,0]) / 2.
        dy = (y[1,0] - y[0,0]) / 2.
        extent = [x[0,0] - dx, x[-1, -1] + dx, y[0,0] - dy, y[-1, -1] + dy]

        im_2D = ax_2D.imshow(var_value_2D,
                            cmap=plot_prop.colorMap,
                            interpolation=plot_prop.interpolation,
                            extent=extent,
                            vmin=vmin,
                            vmax=vmax,
                            origin='lower')

        if plot_colorbar:
            divider = make_axes_locatable(ax_2D)
            cax = divider.append_axes('right', size='5%', pad=0.05)
            fig.colorbar(im_2D, cax=cax, orientation='vertical')


    if point1 is None:
        point1 = np.array([-mesh.Lx, 0.])
    if point2 is None:
        point2 = np.array([mesh.Lx, 0.])

    # the code below find the extreme points of the line joining the two given points with the current mesh
    if point2[0] == point1[0]:
        point1[1] = -mesh.Ly
        point2[1] = mesh.Ly
    elif point2[1] == point1[1]:
        point1[0] = -mesh.Lx
        point2[0] = mesh.Lx
    else:
        slope = (point2[1] - point1[1]) / (point2[0] - point1[0])
        y_intrcpt_lft = slope * (-mesh.Lx - point1[0]) + point1[1]
        y_intrcpt_rgt = slope * (mesh.Lx - point1[0]) + point1[1]
        x_intrcpt_btm = (-mesh.Ly - point1[1]) / slope + point1[0]
        x_intrcpt_top = (mesh.Ly - point1[1]) / slope + point1[0]

        if abs(y_intrcpt_lft) < mesh.Ly:
            point1[0] = -mesh.Lx
            point1[1] = y_intrcpt_lft
        if y_intrcpt_lft > mesh.Ly:
            point1[0] = x_intrcpt_top
            point1[1] = mesh.Ly
        if y_intrcpt_lft < -mesh.Ly:
            point1[0] = x_intrcpt_btm
            point1[1] = -mesh.Ly

        if abs(y_intrcpt_rgt) < mesh.Ly:
            point2[0] = mesh.Lx
            point2[1] = y_intrcpt_rgt
        if y_intrcpt_rgt > mesh.Ly:
            point2[0] = x_intrcpt_top
            point2[1] = mesh.Ly
        if y_intrcpt_rgt < -mesh.Ly:
            point2[0] = x_intrcpt_btm
            point2[1] = -mesh.Ly


    if plt_2D_image:
        ax_2D.plot(np.array([point1[0], point2[0]]),
               np.array([point1[1], point2[1]]),
               plot_prop.lineStyle,
               color=plot_prop.lineColor)


    sampling_points = np.hstack((np.linspace(point1[0], point2[0], 105).reshape((105, 1)),
                                 np.linspace(point1[1], point2[1], 105).reshape((105, 1))))

    value_samp_points = griddata(mesh.CenterCoor,
                                    var_value,
                                    sampling_points,
                                    method='linear',
                                    fill_value=np.nan)

    sampling_line_lft = ((sampling_points[:52, 0] - sampling_points[52, 0]) ** 2 +
                     (sampling_points[:52, 1] - sampling_points[52, 1]) ** 2) ** 0.5
    sampling_line_rgt = ((sampling_points[52:, 0] - sampling_points[52, 0]) ** 2 +
                         (sampling_points[52:, 1] - sampling_points[52, 1]) ** 2) ** 0.5
    sampling_line = np.concatenate((-sampling_line_lft, sampling_line_rgt))

    if labels is None:
        legend = None
    else:
        legend = labels.legend

    ax_slice.plot(sampling_line,
                  value_samp_points,
                  plot_prop.lineStyle,
                  color=plot_prop.lineColor,
                  label=legend)

    ax_slice.set_xticks(np.hstack((sampling_line[[0, 20, 41, 62, 83, 104]], sampling_line[104])))

    xtick_labels = []
    for i in [0, 20, 41, 62, 83, 104]:
        xtick_labels.append('(' + to_precision(sampling_points[i, 0],
                                                plot_prop.dispPrecision) + ', ' +
                                  to_precision(sampling_points[i, 1],
                                                plot_prop.dispPrecision) + ')')

    ax_slice.set_xticklabels(xtick_labels)
    if vmin is not None and vmax is not None:
        ax_slice.set_ylim((vmin - 0.1*vmin, vmax + 0.1*vmax))

    return fig

#-----------------------------------------------------------------------------------------------------------------------


def plot_fracture_slice_GC_Mp(var_value, mesh, fig=None, plot_prop=None, vmin=None,
                                     vmax=None, plot_colorbar=True, labels=None, plt_2D_image=True):
    """
    This function plots the analytical solution for a finite pulse.

    Args:
        var_value (ndarray):                -- a ndarray with the length of the number of cells in the mesh.
        mesh (CartesianMesh):               -- a CartesianMesh object giving the descritization of the domain.
        point1 (list or ndarray):           -- the left point from which the slice should pass [x, y].
        point2 (list or ndarray):           -- the right point from which the slice should pass [x, y].
        fig (Figure):                       -- the figure to superimpose on. New figure will be made if not provided.
        plot_prop (PlotProperties):         -- the properties to be used for the plot.
        vmin (float):                       -- the minimum value to be used to colormap and make the colorbar.
        vmax (float):                       -- the maximum value to be used to colormap and make the colorbar.
        plot_colorbar (bool):               -- if True, colorbar will be plotted.
        labels (LabelProperties):           -- the labels to be used for the plot.
        plt_2D_image (bool):                -- if True, a subplot showing the colormap and the slice will also be
                                                plotted.

    Returns:
        (Figure):                           -- A Figure object that can be used superimpose further plots.

    """

    print("Plotting slice...")
    if fig is None:
        fig = plt.figure()
        ax_slice = fig.add_subplot(111)
    else:
        if len(fig.get_axes()) > 1:
            ax_slice = fig.get_axes()[1]
        else:
            ax_slice = fig.get_axes()[0]

    if plot_prop is None:
        plot_prop = PlotProperties()

    ax_slice.plot(mesh,
                  var_value,
                  plot_prop.lineStyle,
                  color=plot_prop.lineColor)

    if vmin is not None and vmax is not None:
        ax_slice.set_ylim((vmin - 0.1*vmin, vmax + 0.1*vmax))

    return fig


#-----------------------------------------------------------------------------------------------------------------------


def plot_fracture_slice_cell_center(var_value, mesh, point=None, orientation='horizontal', fig=None, plot_prop=None,
                                vmin=None, vmax=None, plot_colorbar=True, labels=None, plt_2D_image=True,
                                extreme_points=None):
    """
    This function plots the fracture on a given slice of the domain. A points along with the direction of the slice is
    given to form the slice. The slice is made from the center of the cell containing the given point along the given
    orientation.

    Args:
        var_value (ndarray):                -- a ndarray with the length of the number of cells in the mesh.
        mesh (CartesianMesh):               -- a CartesianMesh object giving the descritization of the domain.
        point (list or ndarray):            -- the point from which the slice should pass [x, y].
        orientation (string):               -- the orientation according to which the slice is made. Any of the four
                                               ('vertical', 'horizontal', 'ascending' and 'descending') orientations
                                               can be used.
        fig (Figure):                       -- the figure to superimpose on. New figure will be made if not provided.
        plot_prop (PlotProperties):         -- the properties to be used for the plot.
        vmin (float):                       -- the minimum value to be used to colormap and make the colorbar.
        vmax (float):                       -- the maximum value to be used to colormap and make the colorbar.
        plot_colorbar (bool):               -- if True, colorbar will be plotted.
        labels (LabelProperties):           -- the labels to be used for the plot.
        plt_2D_image (bool):                -- if True, a subplot showing the colormap and the slice will also be
                                                plotted.
        extreme_points (ndarray)            -- An empty array of shape (2, 2). It will be used to return the extreme
                                                points of the plotted slice. These points can be used to plot analytical
                                                solution.

    Returns:
        (Figure):                           -- A Figure object that can be used superimpose further plots.

    """

    print("Plotting slice...")
    if plt_2D_image:
        if fig is None:
            fig = plt.figure()
            ax_2D = fig.add_subplot(211)
            ax_slice = fig.add_subplot(212)
        else:
            ax_2D = fig.get_axes()[0]
            ax_slice = fig.get_axes()[1]
    else:
        if fig is None:
            fig = plt.figure()
            ax_slice = fig.add_subplot(111)
        else:
            ax_slice = fig.get_axes()[0]

    if plot_prop is  None:
        plot_prop = PlotProperties()
        plot_prop.lineStyle = '.'


    if plt_2D_image:
        x = mesh.CenterCoor[:, 0].reshape((mesh.ny, mesh.nx))
        y = mesh.CenterCoor[:, 1].reshape((mesh.ny, mesh.nx))

        var_value_2D = var_value.reshape((mesh.ny, mesh.nx))

        dx = (x[0, 1] - x[0, 0]) / 2.
        dy = (y[1, 0] - y[0, 0]) / 2.
        extent = [x[0, 0] - dx, x[-1, -1] + dx, y[0, 0] - dy, y[-1, -1] + dy]

        im_2D = ax_2D.imshow(var_value_2D,
                            cmap=plot_prop.colorMap,
                            interpolation=plot_prop.interpolation,
                            extent=extent,
                            vmin=vmin,
                            vmax=vmax,
                            origin='lower')

        if plt_2D_image and plot_colorbar:
            divider = make_axes_locatable(ax_2D)
            cax = divider.append_axes('right', size='5%', pad=0.05)
            fig.colorbar(im_2D, cax=cax, orientation='vertical')


    if point is None:
        point = np.array([0., 0.])
    if orientation not in ('horizontal', 'vertical', 'increasing', 'decreasing'):
        raise ValueError("Given orientation is not supported. Possible options:\n 'horizontal', 'vertical',"
                         " 'increasing', 'decreasing'")

    zero_cell = mesh.locate_element(point[0], point[1])
    if np.isnan(zero_cell):
        raise ValueError("The given point does not lie in the grid!")

    if orientation == 'vertical':
        sampling_cells = np.hstack((np.arange(zero_cell, 0, -mesh.nx)[::-1],
                                    np.arange(zero_cell, mesh.NumberOfElts, mesh.nx)))
    elif orientation == 'horizontal':
        sampling_cells = np.arange(zero_cell // mesh.nx * mesh.nx, (zero_cell // mesh.nx + 1) * mesh.nx)

    elif orientation == 'increasing':
        bottom_half = np.arange(zero_cell, 0, -mesh.nx - 1)
        bottom_half = np.delete(bottom_half, np.where(mesh.CenterCoor[bottom_half, 0] >
                                                      mesh.CenterCoor[zero_cell, 0])[0])
        top_half = np.arange(zero_cell, mesh.NumberOfElts, mesh.nx + 1)
        top_half = np.delete(top_half, np.where(mesh.CenterCoor[top_half, 0] <
                                                mesh.CenterCoor[zero_cell, 0])[0])
        sampling_cells = np.hstack((bottom_half[::-1], top_half))

    elif orientation == 'decreasing':
        bottom_half = np.arange(zero_cell, 0, -mesh.nx + 1)
        bottom_half = np.delete(bottom_half, np.where(mesh.CenterCoor[bottom_half, 0] <
                                                      mesh.CenterCoor[zero_cell, 0])[0])
        top_half = np.arange(zero_cell, mesh.NumberOfElts, mesh.nx - 1)
        top_half = np.delete(top_half, np.where(mesh.CenterCoor[top_half, 0] >
                                                      mesh.CenterCoor[zero_cell, 0])[0])
        sampling_cells = np.hstack((bottom_half[::-1], top_half))


    if plt_2D_image:
        ax_2D.plot(mesh.CenterCoor[sampling_cells, 0],
                   mesh.CenterCoor[sampling_cells, 1],
                   'k.',
                   linewidth=plot_prop.lineWidth,
                   alpha=plot_prop.alpha,
                   markersize='1')

    sampling_len = ((mesh.CenterCoor[sampling_cells[0], 0] - mesh.CenterCoor[sampling_cells[-1], 0]) ** 2 + \
                   (mesh.CenterCoor[sampling_cells[0], 1] - mesh.CenterCoor[sampling_cells[-1], 1]) ** 2) ** 0.5

    # making x-axis centered at zero for the 1D slice. Necessary to have same reference with different meshes and
    # analytical solution plots.
    sampling_line = np.linspace(0, sampling_len, len(sampling_cells)) - sampling_len / 2

    ax_slice.plot(sampling_line,
                  var_value[sampling_cells],
                  plot_prop.lineStyle,
                  color=plot_prop.lineColor,
                  label=labels.legend)

    if len(sampling_cells) > 7:
        mid = len(sampling_cells) // 2
        half_1st = np.arange(0, mid, mid // 3)
        half_2nd = np.arange(mid + mid // 3, len(sampling_cells), mid // 3)
        if len(half_2nd) < 3:
            half_2nd = np.append(half_2nd, len(sampling_cells) - 1)
        x_ticks = np.hstack((half_1st[:3], np.array([mid], dtype=int)))
        x_ticks = np.hstack((x_ticks, half_2nd))

    ax_slice.set_xticks(sampling_line[x_ticks])

    xtick_labels = []
    for i in x_ticks:
        xtick_labels.append('(' + to_precision(np.round(mesh.CenterCoor[sampling_cells[i], 0], 3),
                                                plot_prop.dispPrecision) + ', ' +
                                  to_precision(np.round(mesh.CenterCoor[sampling_cells[i], 1], 3),
                                                plot_prop.dispPrecision) + ')')

    ax_slice.set_xticklabels(xtick_labels)
    if vmin is not None and vmax is not None:
        ax_slice.set_ylim((vmin - 0.1*vmin, vmax + 0.1*vmax))

    if extreme_points is not None:
        extreme_points[0] = mesh.CenterCoor[sampling_cells[0]]
        extreme_points[1] = mesh.CenterCoor[sampling_cells[-1]]

    return fig

#-----------------------------------------------------------------------------------------------------------------------


def plot_analytical_solution_slice(regime, variable, mat_prop, inj_prop, mesh=None, fluid_prop=None, fig=None,
                             point1=None, point2=None, time_srs=None, length_srs=None, h=None, samp_cell=None,
                             plot_prop=None, labels=None, gamma=None, plt_top_view=False):
    """
    This function plots slice of the given analytical solution. It can be used to compare simulation results by
    superimposing on the figure obtained from the slice plot function.

    Args:
        regime (string):                        -- the string specifying the limiting case solution to be plotted. The
                                                   available options are.

            ========    ============================
            option      limiting solution
            ========    ============================
            'M'         viscosity storage
            'Mp'        finite pulse viscosity storage
            'Mt'        viscosity leak-off
            'K'         toughness storage
            'Kt'        toughness leak-off
            'PKN'       PKN
            'KGD_K'     KGD toughness
            'MDR'       MDR turbulent viscosity
            'E_K'       anisotropic toughness
            'E_E'       anisotropic elasticity
            ========    ============================

        variable (string):                      -- the variable to be plotted. Possible options are 'w', 'width' or 'p',
                                                   'pressure'.
        mat_prop (MaterialProperties):          -- the MaterialProperties object giving the material properties.
        inj_prop (InjectionProperties):         -- the InjectionProperties object giving the injection properties.
        mesh (CartesianMesh):                   -- a CartesianMesh class object describing the grid.
        fluid_prop( FluidProperties):           -- the FluidProperties object giving the fluid properties.
        fig (figure):                           -- figure object to superimpose the image.
        point1 (list or ndarray):               -- the left point from which the slice should pass [x, y].
        point2 (list or ndarray):               -- the right point from which the slice should pass [x, y].
        time_srs (list or ndarray):             -- the times at which the analytical solution is to be plotted.
        length_srs (list or ndarray):           -- the length at which the analytical solution is to be plotted. It will
                                                    be the radius of the fracture in the case of a radial fractures,
                                                    length of the fracture in case of height contained fractures and the
                                                    length of the minor axis in case of elliptical fractures.
        h (float):                              -- the height of fracture in case of height contained hydraulic
                                                   fractures
        samp_cell (int):                        -- the cell from where the values of the parameter to be taken. If not
                                                   given, values from the cell containing the injection point is taken
        plot_prop (PlotProperties):             -- the properties to be used for the plot.
        labels (LabelProperties):               -- the labels to be used for the plot.
        gamma (float):                          -- the aspect ratio, used in the case of elliptical fracture.
        plt_top_view (bool):                    -- if True, top view will be plotted also

    Returns:
        (Figure):                               -- A Figure object that can be used superimpose further plots.

    """

    if variable not in supported_variables:
        raise ValueError(err_msg_variable)

    if variable in ('time', 't', 'front_dist_min', 'd_min', 'front_dist_max', 'd_max',
                    'front_dist_mean', 'd_mean'):
        raise ValueError("The given variable does not vary spatially.")

    if plot_prop is None:
        plot_prop = PlotProperties()
    plot_prop_cp = copy.copy(plot_prop)

    if labels is None:
        labels = LabelProperties(variable, 'slice', '2D')

    analytical_list, mesh_list = get_HF_analytical_solution(regime,
                                                      variable,
                                                      mat_prop,
                                                      inj_prop,
                                                      mesh=mesh,
                                                      fluid_prop=fluid_prop,
                                                      time_srs=time_srs,
                                                      length_srs=length_srs,
                                                      h=h,
                                                      samp_cell=samp_cell,
                                                      gamma=gamma)
    for i in range(len(analytical_list)):
        analytical_list[i] /= labels.unitConversion

    # finding maximum and minimum values in complete list
    analytical_value = np.copy(analytical_list)
    vmin, vmax = np.inf, -np.inf
    for i in analytical_value:
        i = np.delete(i, np.where(np.isinf(i))[0])
        i = np.delete(i, np.where(np.isnan(i))[0])
        if variable in ('p', 'pressure'):
            non_zero = np.where(abs(i) > 0)[0]
            i_min, i_max = -0.2 * np.median(i[non_zero]), 1.5 * np.median(i[non_zero])
        else:
            i_min, i_max = np.min(i), np.max(i)
        vmin, vmax = min(vmin, i_min), max(vmax, i_max)

    plot_prop_cp.colorMap = plot_prop.colorMaps[1]
    plot_prop_cp.lineStyle = plot_prop.lineStyleAnal
    plot_prop_cp.lineWidth = plot_prop.lineWidthAnal
    for i in range(len(analytical_list)):
        labels.legend = 'analytical (' + regime + ') t= ' + to_precision(time_srs[i],
                                                             plot_prop.dispPrecision)
        plot_prop_cp.lineColor = plot_prop_cp.colorsList[i % len(plot_prop.colorsList)]

        fig = plot_fracture_slice_interpolated(analytical_list[i],
                                                mesh_list[i],
                                                point1=point1,
                                                point2=point2,
                                                fig=fig,
                                                plot_prop=plot_prop_cp,
                                                vmin=vmin,
                                                vmax=vmax,
                                                plot_colorbar=False,
                                                labels=labels,
                                                plt_2D_image=plt_top_view)
    if plt_top_view:
        ax_tv = fig.get_axes()[0]
        ax_tv.set_xlabel('meter')
        ax_tv.set_ylabel('meter')
        ax_tv.set_title('Top View')

        # making colorbar
        im = ax_tv.images
        divider = make_axes_locatable(ax_tv)
        cax = divider.append_axes('right', size='5%', pad=0.05)
        cb = fig.colorbar(im[-1], cax=cax, orientation='vertical')
        cb.set_label(labels.colorbarLabel)

        ax_slice = fig.get_axes()[1]
    else:
        ax_slice = fig.get_axes()[0]
    ax_slice.set_ylabel(labels.colorbarLabel)
    ax_slice.set_xlabel('(x,y) ' + labels.xLabel)

    if plot_prop.plotLegend:
        ax_slice.legend()

    return fig

#-----------------------------------------------------------------------------------------------------------------------


def plot_analytical_solution_at_point(regime, variable, mat_prop, inj_prop, fluid_prop=None, fig=None, point=None,
                                      time_srs=None, length_srs=None, h=None, samp_cell=None, plot_prop=None,
                                      labels=None, gamma=None):
    """
    This function plots the given analytical solution at a given point. It can be used to compare simulation results by
    superimposing on the figure obtained from the plot at point function.

    Args:
        regime (string):                        -- the string specifying the limiting case solution to be plotted. The
                                                   available options are.

            ========    ============================
            option      limiting solution
            ========    ============================
            'M'         viscosity storage
            'Mt'        viscosity leak-off
            'K'         toughness storage
            'Kt'        toughness leak-off
            'PKN'       PKN
            'KGD_K'     KGD toughness
            'MDR'       MDR turbulent viscosity
            'E_K'       anisotropic toughness
            'E_E'       anisotropic elasticity
            ========    ============================

        variable (string):                      -- the variable to be plotted. Possible options are 'w', 'width' or 'p',
                                                   'pressure'.
        mat_prop (MaterialProperties):          -- the MaterialProperties object giving the material properties.
        inj_prop (InjectionProperties):         -- the InjectionProperties object giving the injection properties.
        fluid_prop( FluidProperties):           -- the FluidProperties object giving the fluid properties.
        fig (figure):                           -- figure object to superimpose the image.
        point (list or ndarray):                -- the point at which the solution to be plotted [x, y].
        time_srs (list or ndarray):             -- the times at which the analytical solution is to be plotted.
        length_srs (list or ndarray):           -- the length at which the analytical solution is to be plotted. It will
                                                    be the radius of the fracture in the case of a radial fractures,
                                                    length of the fracture in case of height contained fractures and the
                                                    length of the minor axis in case of elliptical fractures.
        h (float):                              -- the height of fracture in case of height contained hydraulic
                                                   fractures
        samp_cell (int):                        -- the cell from where the values of the parameter to be taken. If not
                                                   given, values from the cell containing the injection point is taken
        plot_prop (PlotProperties):             -- the properties to be used for the plot.
        labels (LabelProperties):               -- the labels to be used for the plot.
        gamma (float):                          -- the aspect ratio, used in the case of elliptical fracture.

    Returns:
        (Figure):                               -- A Figure object that can be used superimpose further plots.

    """

    if variable not in supported_variables:
        raise ValueError(err_msg_variable)

    if time_srs is None and length_srs is None:
        raise ValueError("Either time series or length series is to be provided!")

    if plot_prop is None:
        plot_prop = PlotProperties()
    plot_prop_cp = copy.copy(plot_prop)

    if labels is None:
        labels_given = False
        labels = LabelProperties(variable, 'point', '2D')
    else:
        labels_given = True

    if point is None:
        point = [0., 0.]
    analytical_list = get_HF_analytical_solution_at_point(regime,
                                                        variable,
                                                        point,
                                                        mat_prop,
                                                        inj_prop,
                                                        fluid_prop=fluid_prop,
                                                        length_srs=length_srs,
                                                        time_srs=time_srs,
                                                        h=h,
                                                        samp_cell=samp_cell,
                                                        gamma=gamma)
    if time_srs is None:
        time_srs = get_HF_analytical_solution_at_point(regime,
                                                        't',
                                                        point,
                                                        mat_prop,
                                                        inj_prop,
                                                        fluid_prop=fluid_prop,
                                                        length_srs=length_srs,
                                                        time_srs=time_srs,
                                                        h=h,
                                                        samp_cell=samp_cell,
                                                        gamma=gamma)

    for i in range(len(analytical_list)):
        analytical_list[i] /= labels.unitConversion

    if variable in ['time', 't', 'front_dist_min', 'd_min', 'front_dist_max', 'd_max',
                    'front_dist_mean', 'd_mean']:
        print("The given variable does not vary spatially.")

    plot_prop_cp.lineColor = plot_prop.lineColorAnal
    plot_prop_cp.lineStyle = plot_prop.lineStyleAnal
    plot_prop_cp.lineWidth = plot_prop.lineWidthAnal
    if not labels_given:
        labels.legend = labels.legend + ' analytical'
    labels.xLabel = 'time ($s$)'

    fig = plot_variable_vs_time(time_srs,
                                analytical_list,
                                fig=fig,
                                plot_prop=plot_prop_cp,
                                label=labels.legend)

    ax = fig.get_axes()[0]
    ax.set_xlabel(labels.xLabel)
    ax.set_ylabel(labels.colorbarLabel)
    ax.set_title(labels.figLabel)
    if plot_prop.plotLegend:
        ax.legend()

    return fig

#-----------------------------------------------------------------------------------------------------------------------


def plot_scale_3D(fracture, fig=None, plot_prop=None):
    """ This function plots lines with dimensions on the 3D fracture plot."""

    print('Plotting scale...')
    if fig is None:
        fig = plt.figure()
        ax = fig.add_subplot(1, 1, 1, projection='3d')
    else:
        ax = fig.get_axes()[0]

    if plot_prop is None:
        plot_prop = PlotProperties()

    I = fracture.Ffront[:, 0:2]

    max_x = max(I[:, 0])
    max_y = max(I[:, 1])
    min_x = min(I[:, 0])
    min_y = min(I[:, 1])
    Path = mpath.Path
    path_data = [
        (Path.MOVETO, [min_x, min_y - 2 * fracture.mesh.hy]),
        (Path.LINETO, [max_x, min_y - 2 * fracture.mesh.hy]),
        (Path.MOVETO, [min_x, min_y - 2.5 * fracture.mesh.hy]),
        (Path.LINETO, [min_x, min_y - 1.5 * fracture.mesh.hy]),
        (Path.MOVETO, [max_x, min_y - 2.5 * fracture.mesh.hy]),
        (Path.LINETO, [max_x, min_y - 1.5 * fracture.mesh.hy]),
        (Path.MOVETO, [min_x - 2.5 * fracture.mesh.hx, min_y - fracture.mesh.hy]),
        (Path.LINETO, [min_x - 2.5 * fracture.mesh.hx, max_y]),
        (Path.MOVETO, [min_x - 3. * fracture.mesh.hx, min_y - fracture.mesh.hy]),
        (Path.LINETO, [min_x - 2. * fracture.mesh.hx, min_y - fracture.mesh.hy]),
        (Path.MOVETO, [min_x - 3. * fracture.mesh.hx, max_y]),
        (Path.LINETO, [min_x - 2. * fracture.mesh.hx, max_y]),
    ]

    codes, verts = zip(*path_data)
    path = mpath.Path(verts, codes)
    patch = mpatches.PathPatch(path, lw=1, facecolor='none')
    ax.add_patch(patch)
    art3d.pathpatch_2d_to_3d(patch)

    if plot_prop.textSize is None:
        plot_prop.textSize = max(fracture.mesh.hx, fracture.mesh.hx)

    y_len = to_precision(max_y - min_y + fracture.mesh.hy, plot_prop.dispPrecision)
    text3d(ax,
           (min_x - 2.5 * fracture.mesh.hx - 5 * plot_prop.textSize, (max_y + min_y) / 2, 0),
           y_len + "$m$",
           zdir="z",
           size=plot_prop.textSize,
           usetex=True,
           ec="none",
           fc="k")
    x_len = to_precision(max_x - min_x + fracture.mesh.hy, plot_prop.dispPrecision)
    text3d(ax,
           ((max_x + min_x) / 2, min_y - 2 * fracture.mesh.hy - 2 * plot_prop.textSize, 0),
           x_len + "$m$",
           zdir="z",
           size=plot_prop.textSize,
           usetex=True,
           ec="none",
           fc="k")

    ax.grid(False)
    ax.set_frame_on(False)
    ax.set_axis_off()

    return fig

#-----------------------------------------------------------------------------------------------------------------------


def plot_slice_3D(var_value, mesh, point1=None, point2=None, fig=None, plot_prop=None, vmin=None, vmax=None,
                  label=None):
    """
    This function plots the fracture on a given slice of the domain in 3D. Two points are to be given that will be
    joined to form the slice. The values on the slice are interpolated from the values available on the cell
    centers.

    Args:
        var_value (ndarray):                -- a ndarray with the length of the number of cells in the mesh.
        mesh (CartesianMesh):               -- a CartesianMesh object giving the descritization of the domain.
        point1 (list or ndarray):           -- the left point from which the slice should pass [x, y].
        point2 (list or ndarray):           -- the right point from which the slice should pass [x, y].
        fig (Figure):                       -- the figure to superimpose on. New figure will be made if not provided.
        plot_prop (PlotProperties):         -- the properties to be used for the plot.
        vmin (float):                       -- the minimum value to be used to colormap and make the colorbar.
        vmax (float):                       -- the maximum value to be used to colormap and make the colorbar.
        label (LabelProperties):            -- the label of plotted line to be used for legend.

    Returns:
        (Figure):                           -- A Figure object that can be used superimpose further plots.

    """
    print('Plotting slice in 3D...')

    if fig is None:
        fig = plt.figure()
        ax = fig.add_subplot(1, 1, 1, projection='3d')
    else:
        ax = fig.get_axes()[0]

    if plot_prop is None:
        plot_prop = PlotProperties()
        plot_prop.lineStyle = 'k--'

    if point1 is None:
        point1 = np.array([-mesh.Lx, 0.])
    if point2 is None:
        point2 = np.array([mesh.Lx, 0.])
    sampling_points = np.hstack((np.linspace(point1[0], point2[0], 100).reshape((100, 1)),
                                 np.linspace(point1[1], point2[1], 100).reshape((100, 1))))

    value_samp_points = griddata(mesh.CenterCoor,
                                 var_value,
                                 sampling_points,
                                 method='linear',
                                 fill_value=np.nan)

    ax.plot(sampling_points[:,0],
            sampling_points[:,1],
            value_samp_points,
            plot_prop.lineStyle,
            color=plot_prop.lineColor,
            label=label)
    if vmin is None and vmax is None:
        vmin, vmax = np.min(var_value), np.max(var_value)
    ax.set_zlim(vmin, vmax)

    return fig

#-----------------------------------------------------------------------------------------------------------------------


def plot_footprint_analytical(regime, mat_prop, inj_prop, fluid_prop=None, time_srs=None, h=None, samp_cell=None,
                              fig=None, plot_prop=None, gamma=None, inj_point=None):
    """
    This function plots footprint of the analytical solution fracture. It can be used to compare simulation results by
    superimposing on the figure obtained from the footprint plot.

    Args:
        regime (string):                        -- the string specifying the limiting case solution to be plotted. The
                                                   available options are.

            ========    ============================
            option      limiting solution
            ========    ============================
            'M'         viscosity storage
            'Mt'        viscosity leak-off
            'K'         toughness storage
            'Kt'        toughness leak-off
            'PKN'       PKN
            'KGD_K'     KGD toughness
            'MDR'       MDR turbulent viscosity
            'E_K'       anisotropic toughness
            'E_E'       anisotropic elasticity
            ========    ============================

        mat_prop (MaterialProperties):          -- the MaterialProperties object giving the material properties.
        inj_prop (InjectionProperties):         -- the InjectionProperties object giving the injection properties.
        fluid_prop( FluidProperties):           -- the FluidProperties object giving the fluid properties.
        time_srs (list or ndarray):             -- the times at which the analytical solution is to be plotted.
        h (float):                              -- the height of fracture in case of height contained hydraulic
                                                   fractures
        samp_cell (int):                        -- the cell from where the values of the parameter to be taken. If not
                                                   given, values from the cell containing the injection point is taken.
        fig (figure):                           -- figure object to superimpose the image.
        plot_prop (PlotProperties):             -- the properties to be used for the plot.
        gamma (float):                          -- the aspect ratio, used in the case of elliptical fracture.
        inj_point (list):                       -- a list of size 2, giving the x and y coordinate of the injection
                                                   point.

    Returns:
        (Figure):                               -- A Figure object that can be used superimpose further plots.

    """
    print("Plotting analytical footprint...")

    if fig is None:
        fig = plt.figure()
        ax = fig.add_subplot(111)
    else:
        ax = fig.get_axes()[0]

    if plot_prop is None:
        plot_prop = PlotProperties()

    footprint_patches = get_HF_analytical_solution_footprint(regime,
                                         mat_prop,
                                         inj_prop,
                                         plot_prop,
                                         fluid_prop=fluid_prop,
                                         time_srs=time_srs,
                                         h=h,
                                         samp_cell=samp_cell,
                                         gamma=gamma,
                                         inj_point=inj_point)

    for i in footprint_patches:
        ax.add_patch(i)
        if hasattr(ax, 'get_zlim'):
            art3d.pathpatch_2d_to_3d(i)

    return fig

#-----------------------------------------------------------------------------------------------------------------------


def plot_analytical_solution(regime, variable, mat_prop, inj_prop, mesh=None, fluid_prop=None, fig=None,
                             projection='2D', time_srs=None, length_srs=None, h=None, samp_cell=None, plot_prop=None,
                             labels=None, contours_at=None, gamma=None):
    """
    This function plots the analytical solution according to the given regime. It can be used to compare simulation
    results by superimposing on the figure obtained from the plot function.

    Args:
        regime (string):                        -- the string specifying the limiting case solution to be plotted. The
                                                   available options are.

            ========    ============================
            option      limiting solution
            ========    ============================
            'M'         viscosity storage
            'Mt'        viscosity leak-off
            'K'         toughness storage
            'Kt'        toughness leak-off
            'PKN'       PKN
            'KGD_K'     KGD toughness
            'MDR'       MDR turbulent viscosity
            'E_K'       anisotropic toughness
            'E_E'       anisotropic elasticity
            ========    ============================

        variable (string):                      -- the variable to be plotted. Possible options are 'w', 'width' or 'p',
                                                   'pressure'.
        mat_prop (MaterialProperties):          -- the MaterialProperties object giving the material properties.
        inj_prop (InjectionProperties):         -- the InjectionProperties object giving the injection properties.
        mesh (CartesianMesh):                   -- a CartesianMesh class object describing the grid.
        fluid_prop( FluidProperties):           -- the FluidProperties object giving the fluid properties.
        fig (figure):                           -- figure object to superimpose the image.
        projection (string):                    -- a string specifying the projection.
        time_srs (list or ndarray):             -- the times at which the analytical solution is to be plotted.
        length_srs (list or ndarray):           -- the length at which the analytical solution is to be plotted. It will
                                                    be the radius of the fracture in the case of a radial fractures,
                                                    length of the fracture in case of height contained fractures and the
                                                    length of the minor axis in case of elliptical fractures.
        h (float):                              -- the height of fracture in case of height contained hydraulic
                                                   fractures
        samp_cell (int):                        -- the cell from where the values of the parameter to be taken. If not
                                                   given, values from the cell containing the injection point is taken
        plot_prop (PlotProperties):             -- the properties to be used for the plot.
        labels (LabelProperties):               -- the labels to be used for the plot.
        contours_at (list):                     -- the values at which the contours are to be plotted.
        gamma (float):                          -- the aspect ratio, used in the case of elliptical fracture.


    Returns:
        (Figure):                               -- A Figure object that can be used superimpose further plots.

    """

    print("Plotting analytical " + variable + " " + regime + " solution...")
    if variable not in supported_variables:
        raise ValueError(err_msg_variable)

    if labels is None:
        labels_given = False
        labels = LabelProperties(variable, 'whole mesh', projection)
    else:
        labels_given = True

    if variable == 'footprint':
        fig = plot_footprint_analytical(regime,
                                        mat_prop,
                                        inj_prop,
                                        fluid_prop=fluid_prop,
                                        time_srs=time_srs,
                                        h=h,
                                        samp_cell=samp_cell,
                                        fig=fig,
                                        plot_prop=plot_prop,
                                        gamma=gamma,
                                        inj_point=inj_prop.sourceCoordinates)
    else:

        if plot_prop is None:
            plot_prop = PlotProperties()
        plot_prop_cp = copy.copy(plot_prop)

        analytical_list, mesh_list = get_HF_analytical_solution(regime,
                                          variable,
                                          mat_prop,
                                          inj_prop,
                                          mesh=mesh,
                                          fluid_prop=fluid_prop,
                                          time_srs=time_srs,
                                          length_srs=length_srs,
                                          h=h,
                                          samp_cell=samp_cell,
                                          gamma=gamma)

        for i in range(len(analytical_list)):
            analytical_list[i] /= labels.unitConversion

        analytical_value = np.copy(analytical_list)
        vmin, vmax = np.inf, -np.inf
        for i in analytical_value:
            i = np.delete(i, np.where(np.isinf(i))[0])
            i = np.delete(i, np.where(np.isnan(i))[0])
            i_min, i_max = np.min(i), np.max(i)
            vmin, vmax = min(vmin, i_min), max(vmax, i_max)

        if variable in unidimensional_variables:
            plot_prop_cp.lineStyle = plot_prop.lineStyleAnal
            plot_prop_cp.lineColor = plot_prop.lineColorAnal
            plot_prop_cp.lineWidth = plot_prop.lineWidthAnal
            if not labels_given:
                labels.legend = labels.legend + ' analytical'
            labels.xLabel = 'time ($s$)'
            fig = plot_variable_vs_time(time_srs,
                                        analytical_list,
                                        fig=fig,
                                        plot_prop=plot_prop_cp,
                                        label=labels.legend)
            projection = '2D'
        else:
            if projection == '2D_clrmap':
                for i in range(len(analytical_list)):
                    fig = plot_fracture_variable_as_image(analytical_list[i],
                                                          mesh_list[i],
                                                          fig=fig,
                                                          plot_prop=plot_prop_cp,
                                                          vmin=vmin,
                                                          vmax=vmax)
            elif projection == '2D_contours':
                for i in range(len(analytical_list)):
                    fig = plot_fracture_variable_as_contours(analytical_list[i],
                                                             mesh_list[i],
                                                             fig=fig,
                                                             plot_prop=plot_prop_cp,
                                                             contours_at=contours_at,
                                                             vmin=vmin,
                                                             vmax=vmax)
            elif projection == '3D':
                for i in range(len(analytical_list)):
                    fig = plot_fracture_variable_as_surface(analytical_list[i],
                                                            mesh_list[i],
                                                            fig=fig,
                                                            plot_prop=plot_prop_cp,
                                                            plot_colorbar=False,
                                                            vmin=vmin,
                                                            vmax=vmax)

    ax = fig.get_axes()[0]
    ax.set_xlabel(labels.xLabel)
    ax.set_ylabel(labels.yLabel)
    ax.set_title(labels.figLabel)
    if variable not in ['footprint']:
        if projection == '3D':
            ax.set_zlabel(labels.zLabel)
            sm = plt.cm.ScalarMappable(cmap=plot_prop_cp.colorMap,
                                       norm=plt.Normalize(vmin=vmin,
                                                          vmax=vmax))
            sm._A = []
            cb = plt.colorbar(sm, alpha=plot_prop_cp.alpha)
            cb.set_label(labels.colorbarLabel + ' analytical')
        elif projection in ('2D_clrmap', '2D_contours'):
            im = ax.images
            cb = im[-1].colorbar
            cb.set_label(labels.colorbarLabel + ' analytical')
        elif projection == '2D':
            ax.set_title(labels.figLabel)
            if plot_prop_cp.plotLegend:
                ax.legend()

    return fig

#-----------------------------------------------------------------------------------------------------------------------


def get_HF_analytical_solution_footprint(regime, mat_prop, inj_prop, plot_prop, fluid_prop=None, time_srs=None,
                                         h=None, samp_cell=None, gamma=None, inj_point=None):
    """ This function returns footprint of the analytical solution in the form of patches"""

    if time_srs is None:
        raise ValueError("Time series is to be provided.")

    if regime == 'E_K':
        Kc_1 = mat_prop.Kc1
    else:
        Kc_1 = None

    if regime == "MDR":
        density = fluid_prop.density
    else:
        density = None

    if samp_cell is None:
        samp_cell = int(len(mat_prop.Kprime) / 2)

    if regime in ['K', 'M']:
        Cprime = None
    else:
        Cprime = mat_prop.Cprime[samp_cell]

    if regime == 'K':
        muPrime = None
    else:
        muPrime = fluid_prop.muPrime

    if regime == 'M':
        Kprime = None
    else:
        Kprime = mat_prop.Kprime[samp_cell]

    if regime == 'PKN' and h is None:
        raise ValueError("Fracture height is required to plot PKN fracture!")

    if len(inj_prop.injectionRate[0]) > 1:
        V0 = inj_prop.injectionRate[0, 1] * inj_prop.injectionRate[1, 0]
    else:
        V0=None

    return_patches = []
    for i in time_srs:
        if len(inj_prop.injectionRate[0]) > 1:
            if i > inj_prop.injectionRate[0, 1]:
                Q0 = 0.0
            else:
                Q0 = inj_prop.injectionRate[1, 0]
        else:
            Q0 = inj_prop.injectionRate[1,0]

        x_len, y_len = get_fracture_dimensions_analytical(regime,
                                                          i,
                                                          mat_prop.Eprime,
                                                          Q0,
                                                          muPrime=muPrime,
                                                          Kprime=Kprime,
                                                          Cprime=Cprime,
                                                          Kc_1=Kc_1,
                                                          h=h,
                                                          density=density,
                                                          gamma=gamma,
                                                          Vinj=V0)

        if inj_point is None:
            inj_point = [0., 0.]

        if regime in ('M', 'Mt', 'K', 'Kt', 'E', 'MDR'):
            return_patches.append(mpatches.Circle((inj_point[0], inj_point[1]),
                                   x_len,
                                   edgecolor=plot_prop.lineColorAnal,
                                   facecolor='none'))
        elif regime in ('PKN', 'KGD_K'):
            return_patches.append(mpatches.Rectangle(xy=(-x_len + inj_point[0], -y_len + inj_point[1]),
                                      width=2 * x_len,
                                      height=2 * y_len,
                                      edgecolor=plot_prop.lineColorAnal,
                                      facecolor='none'))
        elif regime in ('E_K', 'E_E'):
            return_patches.append(mpatches.Ellipse(xy=(inj_point[0], inj_point[1]),
                                   width=2 * x_len,
                                   height=2 * y_len,
                                   edgecolor=plot_prop.lineColorAnal,
                                   facecolor='none'))
        else:
            raise ValueError("Regime not supported.")

    return return_patches

#-----------------------------------------------------------------------------------------------------------------------

def plot_injection_source(frac, fig=None, plot_prop=None):
    """
    This function plots the location of the source.
    """

    if fig is None:
        fig = plt.figure()
        ax = fig.add_subplot(111)
    else:
        ax = fig.get_axes()[0]

    if plot_prop is None:
        plot_prop = PlotProperties()

    ax.plot(frac.mesh.CenterCoor[frac.source, 0],
            frac.mesh.CenterCoor[frac.source, 1],
            '.',
            color=plot_prop.lineColor)

    return fig

#-----------------------------------------------------------------------------------------------------------------------


def animate_simulation_results(fracture_list, variable='footprint', projection=None, elements=None,
                                 plot_prop=None, edge=4, contours_at=None, labels=None, mat_properties=None,
                                 backGround_param=None, block_figure=False, plot_non_zero=True, pause_time=0.001):
    """
    This function plots the fracture evolution with time. The state of the fracture at different times is provided in
    the form of a list of Fracture objects.

    Args:
        fracture_list (list):               -- the list of Fracture objects giving the evolution of fracture with
                                                    time.
        variable (string):                  -- the variable to be plotted. See :py:data:`supported_variables` of the
                                               :py:mod:`labels` module for a list of supported variables. It can also
                                               be a list of variables which will be plotted in separate widows.
        projection (string):                -- a string specifying the projection. See :py:data:`supported_projections`
                                                for the supported projections for each of the supprted variable. If not
                                                provided, the default will be used.
        elements (ndarray):                 -- the elements to be plotted.
        plot_prop (PlotProperties):         -- the properties to be used for the plot.
        edge (int):                         -- the edge of the cell that will be plotted. This is for variables that
                                                are evaluated on the cell edges instead of cell center. It can have a
                                                value from 0 to 4 (0->left, 1->right, 2->bottome, 3->top, 4->average).
        labels (LabelProperties):           -- the labels to be used for the plot.
        mat_properties (MaterialProperties):-- the material properties. It is mainly used to colormap the mesh.
        backGround_param (string):          -- the parameter according to which the the mesh will be colormapped.
        block_figure (bool):                -- if True, a key would be needed to be pressed to proceed to the next
                                               frame.
        contours_at (list):                 -- the values at which the contours are to be plotted.
        plot_non_zero (bool):               -- if true, only non-zero values will be plotted.
        pause_time (float):                 -- time (in seconds) between two successive updates of frames.

    """

    if not isinstance(variable, list):
        variable = [variable]
    figures = [None for i in range(len(variable))]

    setFigPos = True
    for fracture in fracture_list:
        for indx, plt_var in enumerate(variable):
            print("Plotting solution at " + repr(fracture.time) + "...")
            if plot_prop is None:
                plot_prop = PlotProperties()


            if figures[indx]:
                ax = figures[indx].get_axes()[0]  # save axes from last figure
                plt.figure(figures[indx].number)
                plt.clf()  # clear figure
                figures[indx].add_axes(ax)  # add axis to the figure

            if plt_var == 'footprint':
                figures[indx] = fracture.plot_fracture(variable='mesh',
                                                       mat_properties=mat_properties,
                                                       projection=projection,
                                                       backGround_param=backGround_param,
                                                       fig=figures[indx],
                                                       plot_prop=plot_prop)

                plot_prop.lineColor = 'k'
                figures[indx] = fracture.plot_fracture(variable='footprint',
                                                       projection=projection,
                                                       fig=figures[indx],
                                                       plot_prop=plot_prop,
                                                       labels=labels)

            else:
                fp_projection = '2D'
                if projection is not None:
                    if '2D' in projection:
                        fp_projection = '2D'
                    else:
                        fp_projection = '3D'
                fig_labels = LabelProperties(plt_var, 'whole mesh', fp_projection)
                fig_labels.figLabel = ''

                figures[indx] = fracture.plot_fracture(variable='footprint',
                                                       projection=fp_projection,
                                                       fig=figures[indx],
                                                       labels=fig_labels)

                figures[indx] = fracture.plot_fracture(variable=plt_var,
                                                       projection=projection,
                                                       elements=elements,
                                                       mat_properties=mat_properties,
                                                       fig=figures[indx],
                                                       plot_prop=plot_prop,
                                                       edge=edge,
                                                       contours_at=contours_at,
                                                       labels=labels,
                                                       plot_non_zero=plot_non_zero)

            # plotting source elements
            plot_injection_source(fracture, fig=figures[indx])
            
            # plotting closed cells
            if len(fracture.closed) > 0:
                plot_prop.lineColor = 'orangered'
                figures[indx] = fracture.mesh.identify_elements(fracture.closed,
                                                                        fig=figures[indx],
                                                                        plot_prop=plot_prop,
                                                                        plot_mesh=False,
                                                                        print_number=False)

        # set figure position
        if setFigPos:
            for i in range(len(variable)):
                plt.figure(i + 1)
                mngr = plt.get_current_fig_manager()
                x_offset = 650 * i
                y_ofset = 50
                if i >= 3:
                    x_offset = (i - 3) * 650
                    y_ofset = 500
                try:
                    mngr.window.setGeometry(x_offset, y_ofset, 640, 545)
                except AttributeError:
                    pass
            setFigPos = False

        # plot the figure
        plt.ion()
        plt.pause(pause_time)
        if block_figure:
            input("Press any key to continue.")
    plt.show(block=True)

#-----------------------------------------------------------------------------------------------------------------------

def text3d(ax, xyz, s, zdir="z", size=None, angle=0, usetex=False, **kwargs):
    """
    Plots the string 's' on the axes 'ax', with position 'xyz', size 'size',
    and rotation angle 'angle'.  'zdir' gives the axis which is to be treated
    as the third dimension.  usetex is a boolean indicating whether the string
    should be interpreted as latex or not.  Any additional keyword arguments
    are passed on to transform_path.

    Note: zdir affects the interpretation of xyz.
    """

    x, y, z = xyz
    if zdir == "y":
        xy1, z1 = (x, z), y
    elif zdir == "y":
        xy1, z1 = (y, z), x
    else:
        xy1, z1 = (x, y), z

    text_path = TextPath((0, 0), s, size=size, usetex=usetex)
    trans = Affine2D().rotate(angle).translate(xy1[0], xy1[1])

    p1 = mpatches.PathPatch(trans.transform_path(text_path), **kwargs)
    ax.add_patch(p1)
    art3d.pathpatch_2d_to_3d(p1, z=z1, zdir=zdir)


def zoom_factory(ax,base_scale = 2.):
    def zoom_fun(event):
        # get the current x and y limits
        cur_xlim = ax.get_xlim()
        cur_ylim = ax.get_ylim()
        cur_xrange = (cur_xlim[1] - cur_xlim[0])*.5
        cur_yrange = (cur_ylim[1] - cur_ylim[0])*.5
        xdata = event.xdata # get event x location
        ydata = event.ydata # get event y location
        if event.button == 'up':
            # deal with zoom in
            scale_factor = 1/base_scale
        elif event.button == 'down':
            # deal with zoom out
            scale_factor = base_scale
        else:
            # deal with something that should never happen
            scale_factor = 1
            # printevent.button
        # set new limits
        ax.set_xlim([xdata - cur_xrange*scale_factor,
                     xdata + cur_xrange*scale_factor])
        ax.set_ylim([ydata - cur_yrange*scale_factor,
                     ydata + cur_yrange*scale_factor])
        plt.draw() # force re-draw

    fig = ax.get_figure() # get the figure of interest
    # attach the call back
    fig.canvas.mpl_connect('scroll_event',zoom_fun)

    #return the function
    return zoom_fun

#-----------------------------------------------------------------------------------------------------------------------


def to_precision(x, p):
    """
    returns a string representation of x formatted with a precision of p

    Based on the webkit javascript implementation taken from here:
    https://code.google.com/p/webkit-mirror/source/browse/JavaScriptCore/kjs/number_object.cpp
    """

    x = float(x)

    if x == 0.:
        return "0." + "0"*(p-1)

    out = []

    if x < 0:
        out.append("-")
        x = -x

    e = int(math.log10(x))
    tens = math.pow(10, e - p + 1)
    n = math.floor(x/tens)

    if n < math.pow(10, p - 1):
        e = e -1
        tens = math.pow(10, e - p+1)
        n = math.floor(x / tens)

    if abs((n + 1.) * tens - x) <= abs(n * tens -x):
        n = n + 1

    if n >= math.pow(10,p):
        n = n / 10.
        e = e + 1

    m = "%.*g" % (p, n)

    if e < -2 or e >= p:
        out.append(m[0])
        if p > 1:
            out.append(".")
            out.extend(m[1:p])
        out.append('e')
        if e > 0:
            out.append("+")
        out.append(str(e))
    elif e == (p -1):
        out.append(m)
    elif e >= 0:
        out.append(m[:e+1])
        if e+1 < len(m):
            out.append(".")
            out.extend(m[e+1:])
    else:
        out.append("0.")
        out.extend(["0"]*-(e+1))
        out.append(m)

    return "".join(out)

#-----------------------------------------------------------------------------------------------------------------------


def save_images_to_video(image_folder, video_name='movie'):
    """ This function makes a video from the images in the given folder."""
    import cv2
    import os

    if ".avi" not in video_name:
        video_name = video_name + '.avi'

    images = [img for img in os.listdir(image_folder) if img.endswith(".png")]
    frame = cv2.imread(os.path.join(image_folder, images[0]))
    height, width, layers = frame.shape

    video = cv2.VideoWriter(video_name, -1, 1, (width,height))

    img_no = 0
    for image in images:
        print("adding image no " + repr(img_no))
        video.write(cv2.imread(os.path.join(image_folder, image)))
        cv2.waitKey(1)
        img_no += 1

    cv2.destroyAllWindows()
    video.release()

#-----------------------------------------------------------------------------------------------------------------------

def remove_zeros(var_value, mesh):

    zero = np.full(mesh.NumberOfElts, False, dtype=bool)
    zero[abs(var_value) < 3 * np.finfo(float).eps] = True
    for i in range(mesh.NumberOfElts-1):
        not_left = zero[i] and zero[i + 1]
        not_right = zero[i] and zero[i - 1]
        not_bottom = zero[i] and zero[i - mesh.nx]
        not_top = zero[i] and zero[(i + mesh.nx) % mesh.NumberOfElts]
        if not_left and not_right and not_bottom and not_top:
            var_value[i] = np.nan
    var_value[mesh.NumberOfElts - 1] = np.nan<|MERGE_RESOLUTION|>--- conflicted
+++ resolved
@@ -101,11 +101,7 @@
                                  plot_prop=plot_prop)
 
     elif variable == 'footprint':
-<<<<<<< HEAD
         if projection == '2D':
-=======
-        if projection is '2D':
->>>>>>> afcdae96
             for i in fracture_list:
                 fig = i.plot_front(fig=fig, plot_prop=plot_prop)
         else:
@@ -187,16 +183,12 @@
                                     fig=fig,
                                     plot_prop=plot_prop,
                                     label=labels.legend)
-
-<<<<<<< HEAD
-    elif variable not in ['mesh', 'footprint']:
+    #todo: the following was elif variable not in ['mesh', 'footprint']:
+    elif variable in bidimensional_variables:
         if projection != '2D_vectorfield':
             if plot_non_zero:
                 for indx, value in enumerate(var_val_copy):
                     remove_zeros(value, fracture_list[indx].mesh)#i[np.where(abs(i) < 1e-16)[0]] = np.nan
-=======
-    elif variable in bidimensional_variables:
->>>>>>> afcdae96
 
         if variable == 'surface':
             plot_prop.colorMap = 'cool'
@@ -260,11 +252,7 @@
     ax.set_xlabel(labels.xLabel)
     ax.set_ylabel(labels.yLabel)
     ax.set_title(labels.figLabel)
-<<<<<<< HEAD
-    if projection == '3D' and variable not in ('mesh', 'footprint'):
-=======
-    if projection is '3D' and variable not in ['mesh', 'footprint', 'se', 'source elements']:
->>>>>>> afcdae96
+    if projection == '3D' and variable not in ['mesh', 'footprint', 'se', 'source elements']:
         ax.set_zlabel(labels.zLabel)
         sm = plt.cm.ScalarMappable(cmap=plot_prop.colorMap,
                                    norm=plt.Normalize(vmin=vmin,
@@ -329,7 +317,7 @@
     if variable in unidimensional_variables:
         raise ValueError("The given variable does not vary spatially.")
 
-    if plot_prop is  None:
+    if plot_prop is None:
         plot_prop = PlotProperties()
         if plot_cell_center:
             plot_prop.lineStyle = '.'
@@ -1172,7 +1160,7 @@
         else:
             ax_slice = fig.get_axes()[0]
 
-    if plot_prop is  None:
+    if plot_prop is None:
         plot_prop = PlotProperties()
         plot_prop.lineStyle = '.'
 
@@ -2143,7 +2131,7 @@
 
             # plotting source elements
             plot_injection_source(fracture, fig=figures[indx])
-            
+
             # plotting closed cells
             if len(fracture.closed) > 0:
                 plot_prop.lineColor = 'orangered'
