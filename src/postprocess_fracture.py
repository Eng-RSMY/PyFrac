--- conflicted
+++ resolved
@@ -170,11 +170,7 @@
             variable_list.append(i.pFluid)
             time_srs.append(i.time)
 
-<<<<<<< HEAD
-    elif variable == 'Net pressure' or variable == 'pn':
-=======
     elif variable == 'net pressure' or variable == 'pn':
->>>>>>> afcdae96
         for i in fracture_list:
             variable_list.append(i.pNet)
             time_srs.append(i.time)
@@ -308,15 +304,13 @@
             y_len = np.max(y_coords) - np.min(y_coords)
             variable_list.append(x_len / y_len)
             time_srs.append(fr.time)
-<<<<<<< HEAD
     elif variable == 'chi':
         for i in fracture_list:
             vel = np.full((i.mesh.NumberOfElts,), np.nan)
             vel[i.EltTip] = i.v
             variable_list.append(vel)
             time_srs.append(i.time)
-            
-=======
+
 
     elif variable == 'regime':
         for i in fracture_list:
@@ -332,7 +326,6 @@
             variable_list.append(fr.source)
             time_srs.append(fr.time)
 
->>>>>>> afcdae96
     else:
         raise ValueError('The variable type is not correct.')
 
